--- conflicted
+++ resolved
@@ -190,10 +190,7 @@
 ax = axes[0]
 sim_fig(axes[0], mc_B, title="$P_B$")
 sim_fig(axes[1], mc_Q, title="$P_Q$")
-<<<<<<< HEAD
-=======
 axes[1].set_yticks((1, 2, 3, 4, 5))
->>>>>>> e485f72d
 
 plt.tight_layout()
 if export_figures:
